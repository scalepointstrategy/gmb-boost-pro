import { NavLink, useLocation } from "react-router-dom";
import { Button } from "@/components/ui/button";
import { cn } from "@/lib/utils";
import { 
  Building2, 
  BarChart3, 
  FileText, 
  Star, 
  Settings, 
  Search,
  MessageSquarePlus,
  Users
} from "lucide-react";

const Sidebar = () => {
  const location = useLocation();

  const navItems = [
    { label: "Profiles", href: "/dashboard", icon: Users },
    { label: "Posts", href: "/dashboard/posts", icon: FileText },
    { label: "Reviews", href: "/dashboard/reviews", icon: Star },
<<<<<<< HEAD
    { label: "Ask for Reviews", href: "/dashboard/ask-for-reviews", icon: MessageSquarePlus },
    { label: "Settings", href: "/dashboard/settings", icon: Settings },
=======
    { label: "Audit Tool", href: "/dashboard/audit", icon: Search },
>>>>>>> c8b35fe7
  ];

  const isActive = (href: string) => {
    // Exact match for dashboard route
    if (href === "/dashboard") {
      return location.pathname === "/dashboard" || location.pathname === "/";
    }
    // For other routes, check if current path starts with the href
    return location.pathname.startsWith(href);
  };

  return (
    <div className="fixed left-0 top-0 z-40 h-screen w-64 bg-card border-r border-border">
      {/* Header */}
      <div className="flex items-center p-4 border-b border-border">
        <div className="flex items-center gap-2">
          <Building2 className="h-6 w-6 text-primary" />
          <span className="font-bold text-lg bg-gradient-primary bg-clip-text text-transparent">
            GMB BOOST PRO
          </span>
        </div>
      </div>

      {/* Navigation */}
      <nav className="p-4 space-y-2">
        {navItems.map((item) => (
          <NavLink
            key={item.href}
            to={item.href}
            className={() => {
              const currentlyActive = isActive(item.href);
              return cn(
                "flex items-center gap-3 px-3 py-3 rounded-lg transition-all duration-200 group",
                currentlyActive
                  ? "shadow-sm"
                  : "text-muted-foreground hover:bg-muted/70 hover:text-foreground"
              );
            }}
            style={() => {
              const currentlyActive = isActive(item.href);
              return currentlyActive
                ? { backgroundColor: '#DBEAFE', color: '#1B29CB' }
                : {};
            }}
          >
            <item.icon 
              className="h-5 w-5 transition-transform group-hover:scale-105"
              style={
                isActive(item.href)
                  ? { color: '#1B29CB' }
                  : {}
              }
            />
            <span className="font-medium">{item.label}</span>
          </NavLink>
        ))}


        {/* Settings */}
        <NavLink
          to="/dashboard/settings"
          className={() => {
            const currentlyActive = isActive("/dashboard/settings");
            return cn(
              "flex items-center gap-3 px-3 py-3 rounded-lg transition-all duration-200 group",
              currentlyActive
                ? "shadow-sm"
                : "text-muted-foreground hover:bg-muted/70 hover:text-foreground"
            );
          }}
          style={() => {
            const currentlyActive = isActive("/dashboard/settings");
            return currentlyActive
              ? { backgroundColor: '#DBEAFE', color: '#1B29CB' }
              : {};
          }}
        >
          <Settings 
            className="h-5 w-5 transition-transform group-hover:scale-105"
            style={
              isActive("/dashboard/settings")
                ? { color: '#1B29CB' }
                : {}
            }
          />
          <span className="font-medium">Settings</span>
        </NavLink>
      </nav>

      {/* Upgrade Section */}
      <div className="absolute bottom-4 left-4 right-4">
        <div className="bg-gradient-primary p-4 rounded-lg text-primary-foreground">
          <div className="flex items-center gap-3 mb-3">
            <MessageSquarePlus className="h-6 w-6" />
            <h3 className="font-semibold text-base">Ask for Reviews</h3>
          </div>
          <p className="text-sm opacity-90 mb-3">
            Generate QR codes for easy reviews
          </p>
          <a 
            href="https://demo.scalepointstrategy.com/qr" 
            target="_blank" 
            rel="noopener noreferrer"
            className="block w-full"
          >
            <Button 
              variant="secondary" 
              size="sm" 
              className="w-full text-primary hover:bg-white/90"
            >
              Generate QR
            </Button>
          </a>
        </div>
      </div>
    </div>
  );
};

export default Sidebar;<|MERGE_RESOLUTION|>--- conflicted
+++ resolved
@@ -19,12 +19,7 @@
     { label: "Profiles", href: "/dashboard", icon: Users },
     { label: "Posts", href: "/dashboard/posts", icon: FileText },
     { label: "Reviews", href: "/dashboard/reviews", icon: Star },
-<<<<<<< HEAD
-    { label: "Ask for Reviews", href: "/dashboard/ask-for-reviews", icon: MessageSquarePlus },
-    { label: "Settings", href: "/dashboard/settings", icon: Settings },
-=======
     { label: "Audit Tool", href: "/dashboard/audit", icon: Search },
->>>>>>> c8b35fe7
   ];
 
   const isActive = (href: string) => {
